--- conflicted
+++ resolved
@@ -1,10 +1,6 @@
 from __future__ import absolute_import
 
-<<<<<<< HEAD
-__version__ = "0.4.7"
-=======
 __version__ = "0.5.0"
->>>>>>> 1d169e80
 
 from .core.composition import *
 from .core.transforms_interface import *
